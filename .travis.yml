language: c 
git:
  submodules: false
  depth: 250
os:
 - osx
 - linux

sudo: false

env:
  global:
    - PATH=$HOME/miniconda/bin:$PATH
    - common_py_deps="conda-build=2.1.4"
    - PACKAGENAME=pyemma
    - ORGNAME=omnia
    - PYTHONHASHSEED=0
    - OMP_NUM_THREADS=2
    - MACOSX_DEPLOYMENT_TARGET=10.9
  matrix:
<<<<<<< HEAD
    - CONDA_PY=2.7 CONDA_NPY=1.12
=======
>>>>>>> aeb92e13
    - CONDA_PY=3.5 CONDA_NPY=1.11
    - CONDA_PY=3.6 CONDA_NPY=1.12

before_install:
- devtools/ci/travis/install_miniconda.sh
- conda config --set always_yes true
- conda config --add channels conda-forge
- conda install -q $common_py_deps

script:
- conda build -q devtools/conda-recipe

after_script:
- bash <(curl -s https://codecov.io/bash) -f $HOME/coverage.xml -e CONDA_PY,CONDA_NPY
<|MERGE_RESOLUTION|>--- conflicted
+++ resolved
@@ -18,10 +18,6 @@
     - OMP_NUM_THREADS=2
     - MACOSX_DEPLOYMENT_TARGET=10.9
   matrix:
-<<<<<<< HEAD
-    - CONDA_PY=2.7 CONDA_NPY=1.12
-=======
->>>>>>> aeb92e13
     - CONDA_PY=3.5 CONDA_NPY=1.11
     - CONDA_PY=3.6 CONDA_NPY=1.12
 
