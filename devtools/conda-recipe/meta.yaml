--- conflicted
+++ resolved
@@ -20,17 +20,10 @@
   build:
     - cython
     - mdtraj
-<<<<<<< HEAD
-    - numpy x.x
-    # currently installed as submodule
-    #- pybind11
-    - python
-=======
     # actually we could build with np18, but fastcluster (dep of mdtraj, we link against) is only avail for 1.9
     - numpy 1.9.*  # [not (win and (py35 or py36))]
     - numpy 1.9.*  # [win and py35]
     - numpy 1.11.*  # [win and py36]
->>>>>>> dc849d9e
     - python >=3
     - scipy
     - setuptools
