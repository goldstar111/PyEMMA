--- conflicted
+++ resolved
@@ -311,10 +311,7 @@
         pool = Parallel(processes=n_jobs)
         args = list(task_iter)
         if progress_reporter is not None:
-<<<<<<< HEAD
-=======
             progress_reporter._progress_register(len(estimators), stage=0, description="estimating %s" % str(estimator.__class__.__name__))
->>>>>>> 36243727
             from pyemma._base.model import SampledModel
             for a in args:
                 if isinstance(a[0], SampledModel):
@@ -337,12 +334,8 @@
     # if n_jobs=1 don't invoke the pool, but directly dispatch the iterator
     else:
         if hasattr(estimators[0], 'logger'):
-<<<<<<< HEAD
-            estimators[0].logger.debug('estimating %s with n_jobs=1 or because you do not have a POSIX system', estimator)
-=======
             estimators[0].logger.debug('estimating %s with n_jobs=1 because of the setting or '
                                        'you not have a POSIX system', estimator)
->>>>>>> 36243727
         res = []
         if progress_reporter is not None:
             from pyemma._base.model import SampledModel
