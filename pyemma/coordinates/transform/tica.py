# This file is part of PyEMMA.
#
# Copyright (c) 2015, 2014 Computational Molecular Biology Group, Freie Universitaet Berlin (GER)
#
# PyEMMA is free software: you can redistribute it and/or modify
# it under the terms of the GNU Lesser General Public License as published by
# the Free Software Foundation, either version 3 of the License, or
# (at your option) any later version.
#
# This program is distributed in the hope that it will be useful,
# but WITHOUT ANY WARRANTY; without even the implied warranty of
# MERCHANTABILITY or FITNESS FOR A PARTICULAR PURPOSE.  See the
# GNU General Public License for more details.
#
# You should have received a copy of the GNU Lesser General Public License
# along with this program.  If not, see <http://www.gnu.org/licenses/>.
'''
Created on 19.01.2015

@author: marscher
'''

from __future__ import absolute_import

from math import log

import numpy as np
from decorator import decorator

from pyemma._base.model import Model
from pyemma.coordinates.estimators.covar.running_moments import running_covar
from pyemma.util.annotators import fix_docs, deprecated
from pyemma.util.linalg import eig_corr
from pyemma.util.reflection import get_default_args
from .transformer import StreamingTransformer


__all__ = ['TICA']


class TICAModel(Model):
<<<<<<< HEAD
    def set_model_params(self, mean=None, cov_tau=None, cov=None,
                         cumvar=None, eigenvalues=None, eigenvectors=None):
        self.update_model_params(cov=cov, cov_tau=cov_tau,
                                 mean=mean, cumvar=cumvar,
                                 eigenvalues=eigenvalues,
                                 eigenvectors=eigenvectors)
=======
    def set_model_params(self, mean, cov, cov_tau):
        self.mean = mean
        self.cov = cov
        self.cov_tau = cov_tau
>>>>>>> 0b6f5e9b


@decorator
def _lazy_estimation(func, *args, **kw):
    assert isinstance(args[0], TICA)
    tica_obj = args[0]
    if not tica_obj._estimated:
        tica_obj._diagonalize()
    return func(*args, **kw)


@fix_docs
class TICA(StreamingTransformer):
    r""" Time-lagged independent component analysis (TICA)"""

    def __init__(self, lag, dim=-1, var_cutoff=0.95, kinetic_map=True, epsilon=1e-6,
                 mean=None, stride=1, remove_mean=True):
        r""" Time-lagged independent component analysis (TICA) [1]_, [2]_, [3]_.

        Parameters
        ----------
        lag : int
            lag time
        dim : int, optional, default -1
            Maximum number of significant independent components to use to reduce dimension of input data. -1 means
            all numerically available dimensions (see epsilon) will be used unless reduced by var_cutoff.
            Setting dim to a positive value is exclusive with var_cutoff.
        var_cutoff : float in the range [0,1], optional, default 0.95
            Determines the number of output dimensions by including dimensions until their cumulative kinetic variance
            exceeds the fraction subspace_variance. var_cutoff=1.0 means all numerically available dimensions
            (see epsilon) will be used, unless set by dim. Setting var_cutoff smaller than 1.0 is exclusive with dim
        kinetic_map : bool, optional, default True
            Eigenvectors will be scaled by eigenvalues. As a result, Euclidean distances in the transformed data
            approximate kinetic distances [4]_. This is a good choice when the data is further processed by clustering.
        epsilon : float
            eigenvalue norm cutoff. Eigenvalues of C0 with norms <= epsilon will be
            cut off. The remaining number of eigenvalues define the size
            of the output.
        mean : ndarray, optional, default None
            This option is deprecated
        remove_mean: bool, optional, default True
            remove mean during covariance estimation. Should not be turned off.

        Notes
        -----
        Given a sequence of multivariate data :math:`X_t`, computes the mean-free
        covariance and time-lagged covariance matrix:

        .. math::

            C_0 &=      (X_t - \mu)^T (X_t - \mu) \\
            C_{\tau} &= (X_t - \mu)^T (X_{t + \tau} - \mu)

        and solves the eigenvalue problem

        .. math:: C_{\tau} r_i = C_0 \lambda_i(tau) r_i,

        where :math:`r_i` are the independent components and :math:`\lambda_i(tau)` are
        their respective normalized time-autocorrelations. The eigenvalues are
        related to the relaxation timescale by

        .. math:: t_i(tau) = -\tau / \ln |\lambda_i|.

        When used as a dimension reduction method, the input data is projected
        onto the dominant independent components.

        References
        ----------
        .. [1] Perez-Hernandez G, F Paul, T Giorgino, G De Fabritiis and F Noe. 2013.
           Identification of slow molecular order parameters for Markov model construction
           J. Chem. Phys. 139, 015102. doi:10.1063/1.4811489
        .. [2] Schwantes C, V S Pande. 2013.
           Improvements in Markov State Model Construction Reveal Many Non-Native Interactions in the Folding of NTL9
           J. Chem. Theory. Comput. 9, 2000-2009. doi:10.1021/ct300878a
        .. [3] L. Molgedey and H. G. Schuster. 1994.
           Separation of a mixture of independent signals using time delayed correlations
           Phys. Rev. Lett. 72, 3634.
        .. [4] Noe, F. and C. Clementi. 2015.
            Kinetic distance and kinetic maps from molecular dynamics simulation
            http://arxiv.org/abs/1506.06259

        """
        default_var_cutoff = get_default_args(self.__init__)['var_cutoff']
        if dim != -1 and var_cutoff != default_var_cutoff:
            raise ValueError('Trying to set both the number of dimension and the subspace variance. Use either or.')

        super(TICA, self).__init__()

        if dim > -1:
            var_cutoff = 1.0

        # empty dummy model instance
        self._model = TICAModel()
        self.set_params(lag=lag, dim=dim, var_cutoff=var_cutoff, kinetic_map=kinetic_map,
                        epsilon=epsilon, mean=mean, stride=stride, remove_mean=remove_mean)

    @property
    def lag(self):
        """ lag time of correlation matrix :math:`C_{\tau}` """
        return self._lag

    @lag.setter
    def lag(self, new_tau):
        self._lag = new_tau

    def describe(self):
        try:
            dim = self.dimension()
        except AttributeError:
            dim = self.dim
        return "[TICA, lag = %i; max. output dim. = %i]" % (self._lag, dim)

    def dimension(self):
        """ output dimension """
        if self.dim > -1:
            return self.dim
        d = None
        if self.dim != -1 and not self._estimated:  # fixed parametrization
            d = self.dim
        elif self._estimated:  # parametrization finished. Dimension is known
            dim = len(self.eigenvalues)
            if self.var_cutoff < 1.0:  # if subspace_variance, reduce the output dimension if needed
                dim = min(dim, np.searchsorted(self.cumvar, self.var_cutoff) + 1)
            d = dim
        elif self.var_cutoff == 1.0:  # We only know that all dimensions are wanted, so return input dim
            d = self.data_producer.dimension()
        else:  # We know nothing. Give up
            raise RuntimeError('Requested dimension, but the dimension depends on the cumulative variance and the '
                               'transformer has not yet been estimated. Call estimate() before.')
        return d

    @property
    def mean(self):
        """ mean of input features """
        return self._model.mean

    @property
    @deprecated('please use the "mean" property')
    def mu(self):
        """DEPRECATED: please use the "mean" property"""
        return self.mean

    @mean.setter
    def mean(self, value):
        self._model.mean = value

    @property
    def cov(self):
        """ covariance matrix of input data. """
        return self._model.cov

    @cov.setter
    def cov(self, value):
        self._model.cov = value

    @property
    def cov_tau(self):
        """ covariance matrix of time-lagged input data. """
        return self._model.cov_tau

    @cov_tau.setter
    def cov_tau(self, value):
        self._model.cov_tau = value

    @cov.setter
    def cov(self, value):
        self._model.cov = value

    def partial_fit(self, X):
        """ incrementally update the covariances and mean.

        Parameters
        ----------
        X: array, list of arrays, PyEMMA reader
            input data.

        Notes
        -----
        The projection matrix is first being calculated upon its first access.
        """
        from pyemma.coordinates import source
        iterable = source(X)

        self._estimate(iterable, partial=True)
        self._estimated = False

        return self

    def _init_covar(self, partial_fit, n_chunks):
        nsave = int(max(log(n_chunks, 2), 2))
        # in case we do a one shot estimation, we want to re-initialize running_covar
        if not hasattr(self, '_covar') or not partial_fit:
            self._logger.debug("using %s moments for %i chunks" % (nsave, n_chunks))
            self._covar = running_covar(xx=True, xy=True, yy=False,
                                        remove_mean=self.remove_mean,
                                        symmetrize=True, nsave=nsave)
        else:
            # check storage size vs. n_chunks of the new iterator
            old_nsave = self._covar.storage_XX.nsave
            if old_nsave < nsave or old_nsave > nsave:
                self.logger.info("adopting storage size")
                self._covar.storage_XX.nsave = nsave
                self._covar.storage_XY.nsave = nsave

    def estimate(self, X, **kwargs):
        r"""
        Chunk-based parameterization of TICA. Iterates over all data and estimates
        the mean, covariance and time lagged covariance. Finally, the
        generalized eigenvalue problem is solved to determine
        the independent components.
        """
        return super(TICA, self).estimate(X, **kwargs)

    def _estimate(self, iterable, **kw):
        partial_fit = 'partial' in kw
        indim = iterable.dimension()
        if not indim:
            raise ValueError("zero dimension from data source!")

        if not self.dim <= indim:
            raise RuntimeError("requested more output dimensions (%i) than dimension"
                               " of input data (%i)" % (self.dim, indim))

        if not partial_fit and self._logger_is_active(self._loglevel_DEBUG):
            self._logger.debug("Running TICA with tau=%i; Estimating two covariance matrices"
                               " with dimension (%i, %i)" % (self._lag, indim, indim))

        if not any(iterable.trajectory_lengths(stride=self.stride, skip=self.lag) > 0):
            if partial_fit:
                self.logger.warn("Could not use data passed to partial_fit(), "
                                 "because no single data set [longest=%i] is longer than lag time [%i]"
                                 % (max(iterable.trajectory_lengths(self.stride)), self.lag))
                return self
            else:
                raise ValueError("None single dataset [longest=%i] is longer than"
                                 " lag time [%i]." % (max(iterable.trajectory_lengths(self.stride)), self.lag))

        it = iterable.iterator(lag=self.lag, return_trajindex=False, chunk=self.chunksize)
        with it:
            self._progress_register(it._n_chunks, "calculate mean+cov", 0)
            self._init_covar(partial_fit, it._n_chunks)
            for X, Y in it:
                self._covar.add(X, Y)
                # counting chunks and log of eta
                self._progress_update(1, stage=0)

        self._model.update_model_params(mean=self._covar.mean_X(),
                                        cov=self._covar.cov_XX(),
                                        cov_tau=self._covar.cov_XY())

        if not partial_fit:
            self._diagonalize()
        else:
            if not hasattr(self, "_used_data"):
                self._used_data = 0
            self._used_data += len(it)

        return self._model

    def _diagonalize(self):
        # diagonalize with low rank approximation
        self._logger.debug("diagonalize Cov and Cov_tau.")
        eigenvalues, eigenvectors = eig_corr(self.cov, self.cov_tau, self.epsilon)
        self._logger.debug("finished diagonalisation.")

        # compute cumulative variance
        cumvar = np.cumsum(eigenvalues ** 2)
        cumvar /= cumvar[-1]

        self._model.update_model_params(cumvar=cumvar,
                                        eigenvalues=eigenvalues,
                                        eigenvectors=eigenvectors)

        self._estimated = True

    def _transform_array(self, X):
        r"""Projects the data onto the dominant independent components.

        Parameters
        ----------
        X : ndarray(n, m)
            the input data

        Returns
        -------
        Y : ndarray(n,)
            the projected data
        """
        X_meanfree = X - self.mean
        Y = np.dot(X_meanfree, self.eigenvectors[:, 0:self.dimension()])
        if self.kinetic_map:  # scale by eigenvalues
            Y *= self.eigenvalues[0:self.dimension()]
        return Y

    @property
    def feature_TIC_correlation(self):
        r"""Instantaneous correlation matrix between input features and TICs

        Denoting the input features as :math:`X_i` and the TICs as :math:`\theta_j`, the instantaneous, linear correlation
        between them can be written as

        .. math::

            \mathbf{Corr}(X_i, \mathbf{\theta}_j) = \frac{1}{\sigma_{X_i}}\sum_l \sigma_{X_iX_l} \mathbf{U}_{li}

        The matrix :math:`\mathbf{U}` is the matrix containing, as column vectors, the eigenvectors of the TICA
        generalized eigenvalue problem .

        Returns
        -------
        feature_TIC_correlation : ndarray(n,m)
            correlation matrix between input features and TICs. There is a row for each feature and a column
            for each TIC.
        """
        feature_sigma = np.sqrt(np.diag(self.cov))
        return np.dot(self.cov, self.eigenvectors[:, : self.dimension()]) / feature_sigma[:, np.newaxis]

    @property
    def timescales(self):
        r"""Implied timescales of the TICA transformation

        For each :math:`i`-th eigenvalue, this returns

        .. math::

            t_i = -\frac{\tau}{\log(|\lambda_i|)}

        where :math:`\tau` is the :py:obj:`lag` of the TICA object and :math:`\lambda_i` is the `i`-th
        :py:obj:`eigenvalue <eigenvalues>` of the TICA object.

        Returns
        -------
        timescales: 1D np.array
            numpy array with the implied timescales. In principle, one should expect as many timescales as
            input coordinates were available. However, less eigenvalues will be returned if the TICA matrices
            were not full rank or :py:obj:`var_cutoff` was parsed
        """
        return -self.lag / np.log(np.abs(self.eigenvalues))

    @property
    @_lazy_estimation
    def eigenvalues(self):
        r"""Eigenvalues of the TICA problem (usually denoted :math:`\lambda`

        Returns
        -------
        eigenvalues: 1D np.array
        """
        return self._model.eigenvalues

    @property
    @_lazy_estimation
    def eigenvectors(self):
        r"""Eigenvectors of the TICA problem, columnwise

        Returns
        -------
        eigenvectors: (N,M) ndarray
        """
        return self._model.eigenvectors

    @property
    @_lazy_estimation
    def cumvar(self):
        r"""Cumulative sum of the the TICA eigenvalues

        Returns
        -------
        cumvar: 1D np.array
        """
        return self._model.cumvar<|MERGE_RESOLUTION|>--- conflicted
+++ resolved
@@ -39,19 +39,12 @@
 
 
 class TICAModel(Model):
-<<<<<<< HEAD
     def set_model_params(self, mean=None, cov_tau=None, cov=None,
                          cumvar=None, eigenvalues=None, eigenvectors=None):
         self.update_model_params(cov=cov, cov_tau=cov_tau,
                                  mean=mean, cumvar=cumvar,
                                  eigenvalues=eigenvalues,
                                  eigenvectors=eigenvectors)
-=======
-    def set_model_params(self, mean, cov, cov_tau):
-        self.mean = mean
-        self.cov = cov
-        self.cov_tau = cov_tau
->>>>>>> 0b6f5e9b
 
 
 @decorator
