--- conflicted
+++ resolved
@@ -294,15 +294,7 @@
                             math.ceil((traj_len / float(total_length)) * self.n_clusters)))
 
         from ._ext import kmeans as kmeans_mod
-<<<<<<< HEAD
-        if self.init_strategy == 'kmeans++' and self.show_progress and self._prog_rep_progressbars[0]:
-            callback = lambda: self._progress_update(1, stage=0)
-        else:
-            callback = None
-        self._inst = kmeans_mod.Kmeans_f(self.n_clusters, self.metric, self.data_producer.ndim, callback)
-=======
         self._inst = kmeans_mod.Kmeans_f(self.n_clusters, self.metric, self.data_producer.ndim)
->>>>>>> ae827547
 
         return stride
 
