--- conflicted
+++ resolved
@@ -984,7 +984,7 @@
     return _param_stage(data, res, stride=stride)
 
 
-def tica(data=None, lag=10, dim=-1, var_cutoff=0.95, kinetic_map=True, commute_map=False, stride=1,
+def tica(data=None, lag=10, dim=-1, var_cutoff=0.95, kinetic_map=True, stride=1,
          force_eigenvalues_le_one=False, mean=None, remove_mean=True, skip=0):
     r""" Time-lagged independent component analysis (TICA).
 
@@ -1161,13 +1161,8 @@
         import warnings
         warnings.warn("user provided mean for TICA is deprecated and its value is ignored.")
 
-<<<<<<< HEAD
-    res = TICA(lag, dim=dim, var_cutoff=var_cutoff, kinetic_map=kinetic_map,
+    res = TICA(lag, dim=dim, var_cutoff=var_cutoff, kinetic_map=kinetic_map, commute_map=commute_map,
                mean=mean, remove_mean=remove_mean, skip=skip, stride=stride)
-=======
-    res = TICA(lag, dim=dim, var_cutoff=var_cutoff, kinetic_map=kinetic_map, commute_map=commute_map,
-               mean=mean, remove_mean=remove_mean, skip=skip)
->>>>>>> df5a9146
     return _param_stage(data, res, stride=stride)
 
 
