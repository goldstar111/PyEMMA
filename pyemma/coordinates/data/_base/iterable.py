# This file is part of PyEMMA.
#
# Copyright (c) 2015, 2014 Computational Molecular Biology Group, Freie Universitaet Berlin (GER)
#
# PyEMMA is free software: you can redistribute it and/or modify
# it under the terms of the GNU Lesser General Public License as published by
# the Free Software Foundation, either version 3 of the License, or
# (at your option) any later version.
#
# This program is distributed in the hope that it will be useful,
# but WITHOUT ANY WARRANTY; without even the implied warranty of
# MERCHANTABILITY or FITNESS FOR A PARTICULAR PURPOSE.  See the
# GNU General Public License for more details.
#
# You should have received a copy of the GNU Lesser General Public License
# along with this program.  If not, see <http://www.gnu.org/licenses/>.

from __future__ import print_function
from abc import ABCMeta, abstractmethod
import numpy as np

<<<<<<< HEAD
from pyemma._base.logging import Loggable
from pyemma._base.progress import ProgressReporterMixin
=======
from pyemma._base.loggable import Loggable
from pyemma._base.progress import ProgressReporter
>>>>>>> 36243727
from pyemma.util.contexts import attribute
from pyemma.util.types import is_int


<<<<<<< HEAD
class Iterable(six.with_metaclass(ABCMeta, ProgressReporterMixin, Loggable)):
=======
class Iterable(ProgressReporter, Loggable, metaclass=ABCMeta):
>>>>>>> 36243727

    def __init__(self, chunksize=1000):
        super(Iterable, self).__init__()
        self._default_chunksize = chunksize
        if self.default_chunksize < 0:
            raise ValueError("Chunksize of %s was provided, but has to be >= 0" % self.default_chunksize)
        self._in_memory = False
        self._mapping_to_mem_active = False
        self._Y = None
        self._Y_source = None
        # should be set in subclass
        self._ndim = 0

    def dimension(self):
        return self._ndim

    @property
    def ndim(self):
        return self.dimension()

    @property
    def default_chunksize(self):
        """ How much data will be processed at once, in case no chunksize has been provided."""
        return self._default_chunksize

    @property
    def chunksize(self):
        return self._default_chunksize

    @chunksize.setter
    def chunksize(self, value):
        self._default_chunksize = value

    @property
    def in_memory(self):
        r"""are results stored in memory?"""
        return self._in_memory

    @in_memory.setter
    def in_memory(self, op_in_mem):
        r"""
        If set to True, the output will be stored in memory.
        """
        old_state = self._in_memory
        if not old_state and op_in_mem:
            self._map_to_memory()
        elif not op_in_mem and old_state:
            self._clear_in_memory()

    def _clear_in_memory(self):
        if self._logger_is_active(self._loglevel_DEBUG):
            self._logger.debug("clear memory")
        self._Y = None
        self._Y_source = None
        self._in_memory = False

    def _map_to_memory(self, stride=1):
        r"""Maps results to memory. Will be stored in attribute :attr:`_Y`."""
        if self._logger_is_active(self._loglevel_DEBUG):
            self._logger.debug("mapping to mem")

        self._mapping_to_mem_active = True
        try:
            self._Y = self.get_output(stride=stride)
            from pyemma.coordinates.data import DataInMemory
            self._Y_source = DataInMemory(self._Y)
        finally:
            self._mapping_to_mem_active = False

        self._in_memory = True

    def iterator(self, stride=1, lag=0, chunk=None, return_trajindex=True, cols=None, skip=0):
        """ creates an iterator to stream over the (transformed) data.

        If your data is too large to fit into memory and you want to incrementally compute
        some quantities on it, you can create an iterator on a reader or transformer (eg. TICA)
        to avoid memory overflows.

        Parameters
        ----------

        stride : int, default=1
            Take only every stride'th frame.
        lag: int, default=0
            how many frame to omit for each file.
        chunk: int, default=None
            How many frames to process at once. If not given obtain the chunk size
            from the source.
        return_trajindex: boolean, default=True
            a chunk of data if return_trajindex is False, otherwise a tuple of (trajindex, data).
        cols: array like, default=None
            return only the given columns.
        skip: int, default=0
            skip 'n' first frames of each trajectory.

        Returns
        -------
        iter : instance of DataSourceIterator
            a implementation of a DataSourceIterator to stream over the data

        Examples
        --------

        >>> from pyemma.coordinates import source; import numpy as np
        >>> data = [np.arange(3), np.arange(4, 7)]
        >>> reader = source(data)
        >>> iterator = reader.iterator(chunk=1)
        >>> for array_index, chunk in iterator:
        ...     print(array_index, chunk)
        0 [[0]]
        0 [[1]]
        0 [[2]]
        1 [[4]]
        1 [[5]]
        1 [[6]]
        """
        if self.in_memory:
            from pyemma.coordinates.data.data_in_memory import DataInMemory
            return DataInMemory(self._Y).iterator(
                lag=lag, chunk=chunk, stride=stride, return_trajindex=return_trajindex, skip=skip
            )
        chunk = chunk if chunk is not None else self.default_chunksize
        if 0 < lag <= chunk:
            it = self._create_iterator(skip=skip, chunk=chunk, stride=1,
                                       return_trajindex=return_trajindex, cols=cols)
            it.return_traj_index = True
            return _LaggedIterator(it, lag, return_trajindex, stride)
        elif lag > 0:
            it = self._create_iterator(skip=skip, chunk=chunk, stride=stride,
                                       return_trajindex=return_trajindex, cols=cols)
            it.return_traj_index = True
            it_lagged = self._create_iterator(skip=skip + lag, chunk=chunk, stride=stride,
                                              return_trajindex=True, cols=cols)
            return _LegacyLaggedIterator(it, it_lagged, return_trajindex)
        return self._create_iterator(skip=skip, chunk=chunk, stride=stride,
                                     return_trajindex=return_trajindex, cols=cols)

    def get_output(self, dimensions=slice(0, None), stride=1, skip=0, chunk=None):
        """Maps all input data of this transformer and returns it as an array or list of arrays

        Parameters
        ----------
        dimensions : list-like of indexes or slice, default=all
           indices of dimensions you like to keep.
        stride : int, default=1
           only take every n'th frame.
        skip : int, default=0
            initially skip n frames of each file.
        chunk: int, default=None
            How many frames to process at once. If not given obtain the chunk size
            from the source.

        Returns
        -------
        output : list of ndarray(T_i, d)
           the mapped data, where T is the number of time steps of the input data, or if stride > 1,
           floor(T_in / stride). d is the output dimension of this transformer.
           If the input consists of a list of trajectories, Y will also be a corresponding list of trajectories

        """
        if isinstance(dimensions, int):
            ndim = 1
            dimensions = slice(dimensions, dimensions + 1)
        elif isinstance(dimensions, (list, np.ndarray, tuple, slice)):
            if hasattr(dimensions, 'ndim') and dimensions.ndim > 1:
                raise ValueError('dimension indices can\'t have more than one dimension')
            ndim = len(np.zeros(self.ndim)[dimensions])
        else:
            raise ValueError('unsupported type (%s) of "dimensions"' % type(dimensions))

        assert ndim > 0, "ndim was zero in %s" % self.__class__.__name__

        if chunk is None:
            chunk = self.chunksize

        # create iterator
        if self.in_memory and not self._mapping_to_mem_active:
            from pyemma.coordinates.data.data_in_memory import DataInMemory
            assert self._Y is not None
            it = DataInMemory(self._Y)._create_iterator(skip=skip, chunk=chunk,
                                                        stride=stride, return_trajindex=True)
        else:
            it = self._create_iterator(skip=skip, chunk=chunk, stride=stride, return_trajindex=True)

        with it:
            # allocate memory
            try:
                # TODO: avoid having a copy here, if Y is already filled
                trajs = [np.empty((l, ndim), dtype=self.output_type())
                         for l in it.trajectory_lengths()]
            except MemoryError:
                self.logger.exception("Could not allocate enough memory to map all data."
                                       " Consider using a larger stride.")
                return

            from pyemma import config
            if config.coordinates_check_output:
                for t in trajs:
                    t[:] = np.nan

            if self._logger_is_active(self._loglevel_DEBUG):
                self.logger.debug("get_output(): dimensions=%s" % str(dimensions))
                self.logger.debug("get_output(): created output trajs with shapes: %s"
                                   % [x.shape for x in trajs])
                self.logger.debug("nchunks :%s, chunksize=%s" % (it.n_chunks, it.chunksize))
            # fetch data
            self._progress_register(it.n_chunks,
                                    description='getting output of %s' % self.__class__.__name__,
                                    stage=1)
            for itraj, chunk in it:
                L = len(chunk)
                assert L
                trajs[itraj][it.pos:it.pos + L, :] = chunk[:, dimensions]

                # update progress
                self._progress_update(1, stage=1)
        self._progress_force_finish(stage=1)

        if config.coordinates_check_output:
            for t in trajs:
                assert np.all(np.isfinite(t))

        if config.coordinates_check_output:
            for t in trajs:
                assert np.all(np.isfinite(t))

        return trajs

    def write_to_csv(self, filename=None, extension='.dat', overwrite=False,
                     stride=1, chunksize=100, **kw):
        """ write all data to csv with numpy.savetxt

        Parameters
        ----------
        filename : str, optional
            filename string, which may contain placeholders {itraj} and {stride}:

            * itraj will be replaced by trajetory index
            * stride is stride argument of this method

            If filename is not given, it is being tried to obtain the filenames
            from the data source of this iterator.
        extension : str, optional, default='.dat'
            filename extension of created files
        overwrite : bool, optional, default=False
            shall existing files be overwritten? If a file exists, this method will raise.
        stride : int
            omit every n'th frame
        chunksize: int
            how many frames to process at once
        kw : dict
            named arguments passed into numpy.savetxt (header, seperator etc.)

        Example
        -------
        Assume you want to save features calculated by some FeatureReader to ASCII:

        >>> import numpy as np, pyemma
        >>> import os
        >>> from pyemma.util.files import TemporaryDirectory
        >>> from pyemma.util.contexts import settings
        >>> data = [np.random.random((10,3))] * 3
        >>> reader = pyemma.coordinates.source(data)
        >>> filename = "distances_{itraj}.dat"
        >>> with TemporaryDirectory() as td, settings(show_progress_bars=False):
        ...    out = os.path.join(td, filename)
        ...    reader.write_to_csv(out, header='', delimiter=';')
        ...    print(sorted(os.listdir(td)))
        ['distances_0.dat', 'distances_1.dat', 'distances_2.dat']
        """
        import os
        if not filename:
            assert hasattr(self, 'filenames')
            #    raise RuntimeError("could not determine filenames")
            filenames = []
            for f in self.filenames:
                base, _ = os.path.splitext(f)
                filenames.append(base + extension)
        elif isinstance(filename, str):
            filename = filename.replace('{stride}', str(stride))
            filenames = [filename.replace('{itraj}', str(itraj)) for itraj
                         in range(self.number_of_trajectories())]
        else:
            raise TypeError("filename should be str or None")
        self.logger.debug("write_to_csv, filenames=%s" % filenames)
        # check files before starting to write
        import errno
        for f in filenames:
            try:
                st = os.stat(f)
                raise OSError(errno.EEXIST)
            except OSError as e:
                if e.errno == errno.EEXIST:
                    if overwrite:
                        continue
                elif e.errno == errno.ENOENT:
                    continue
                raise
        f = None
        with self.iterator(stride, chunk=chunksize, return_trajindex=False) as it:
            self._progress_register(it.n_chunks, "saving to csv")
            oldtraj = -1
            for X in it:
                if oldtraj != it.current_trajindex:
                    if f is not None:
                        f.close()
                    fn = filenames[it.current_trajindex]
                    self.logger.debug("opening file %s for writing csv." % fn)
                    f = open(fn, 'wb')
                    oldtraj = it.current_trajindex
                np.savetxt(f, X, **kw)
                f.flush()
                self._progress_update(1, 0)
        if f is not None:
            f.close()
        self._progress_force_finish(0)

    @abstractmethod
    def _create_iterator(self, skip=0, chunk=0, stride=1, return_trajindex=True, cols=None):
        """
        Should be implemented by non-abstract subclasses. Creates an instance-independent iterator.
        :param skip: How many frames to skip before streaming.
        :param chunk: The chunksize.
        :param stride: Take only every stride'th frame.
        :param return_trajindex: take the trajindex into account
        :return: a chunk of data if return_trajindex is False, otherwise a tuple of (trajindex, data).
        """
        raise NotImplementedError()

    def output_type(self):
        r""" By default transformers return single precision floats. """
        return np.float32

    def __iter__(self):
        return self.iterator()


class _LaggedIterator(object):
    """ _LaggedIterator

    avoids double IO, by switching the chunksize on the given Iterable instance and
    remember an overlap.

    Parameters
    ----------
    it: instance of Iterable (stride=1)
    lag : int
        lag time
    actual_stride: int
        stride
    return_trajindex: bool
        whether to return the current trajectory index during iteration (itraj).
    """
    def __init__(self, it, lag, return_trajindex, actual_stride):
        self._it = it
        self._lag = lag
        assert is_int(lag)
        self._return_trajindex = return_trajindex
        self._overlap = None
        self._actual_stride = actual_stride
        self._sufficently_long_trajectories = [i for i, x in
                                               enumerate(self._it._data_source.trajectory_lengths(1, 0))
                                               if x > lag]

    @property
    def n_chunks(self):
        cs = self._it.chunksize
        n1 = self._it._data_source.n_chunks(cs, stride=self._actual_stride, skip=self._lag)
        n2 = self._it._data_source.n_chunks(cs, stride=self._actual_stride, skip=0)
        return min(n1, n2)

    def __len__(self):
        n1 = self._it._data_source.trajectory_lengths(self._actual_stride, 0).min()
        n2 = self._it._data_source.trajectory_lengths(self._actual_stride, self._lag).min()
        return min(n1, n2)

    def __iter__(self):
        return self

    def __next__(self):
        return self.next()

    def next(self):
        itraj_changed = False
        while (self._it._itraj not in self._sufficently_long_trajectories
               and self._it.number_of_trajectories() > self._it.current_trajindex):
            self._it._itraj += 1
            self._overlap = None
            itraj_changed = True
        # ensure file next handle gets opened.
        if itraj_changed:
            self._it._select_file(self._it._itraj)

        if self._overlap is None:
            with attribute(self._it, 'chunksize', self._lag):
                _, self._overlap = self._it.next()
                self._overlap = self._overlap[::self._actual_stride]

        with attribute(self._it, 'chunksize', self._it.chunksize * self._actual_stride):

            itraj, data_lagged = self._it.next()
            frag = data_lagged[:min(self._it.chunksize - self._lag, len(data_lagged)), :]
            data = np.concatenate((self._overlap, frag[(self._actual_stride - self._lag)
                                                       % self._actual_stride::self._actual_stride]), axis=0)

            offset = min(self._it.chunksize - self._lag, len(data_lagged))
            self._overlap = data_lagged[offset::self._actual_stride, :]

            data_lagged = data_lagged[::self._actual_stride]

        if self._it._last_chunk_in_traj:
            self._overlap = None

        if data.shape[0] > data_lagged.shape[0]:
            # data chunk is bigger, truncate it to match data_lagged's shape
            data = data[:data_lagged.shape[0]]
        elif data.shape[0] < data_lagged.shape[0]:
            raise RuntimeError("chunk was smaller than time-lagged chunk (%s < %s), that should not happen!"
                               % (data.shape[0], data_lagged.shape[0]))

        if self._return_trajindex:
            return itraj, data, data_lagged
        return data, data_lagged

    def __enter__(self):
        self._it.__enter__()

    def __exit__(self, exc_type, exc_val, exc_tb):
        self._it.__exit__(exc_type, exc_val, exc_tb)


class _LegacyLaggedIterator(object):
    """ _LegacyLaggedIterator uses two iterators to build time-lagged chunks.

    Parameters
    ----------
    it: Iterable, skip=0
    it_lagged: Iterable, skip=lag
    return_trajindex: bool
        whether to return the current trajectory index during iteration (itraj).
    """
    def __init__(self, it, it_lagged, return_trajindex):
        self._it = it
        self._it_lagged = it_lagged
        self._return_trajindex = return_trajindex

    @property
    def n_chunks(self):
        n1 = self._it.n_chunks
        n2 = self._it_lagged.n_chunks
        return min(n1, n2)

    def __len__(self):
        return min(self._it.trajectory_lengths().min(), self._it_lagged.trajectory_lengths().min())

    def __iter__(self):
        return self

    def __next__(self):
        return self.next()

    def next(self):
        itraj, data = self._it.next()
        itraj_lag, data_lagged = self._it_lagged.next()

        while itraj < itraj_lag:
            itraj, data = self._it.next()
        assert itraj == itraj_lag

        if data.shape[0] > data_lagged.shape[0]:
            # data chunk is bigger, truncate it to match data_lagged's shape
            data = data[:data_lagged.shape[0]]
        elif data.shape[0] < data_lagged.shape[0]:
            raise RuntimeError("chunk was smaller than time-lagged chunk (%s < %s), that should not happen!"
                               % (data.shape[0], data_lagged.shape[0]))
        if self._return_trajindex:
            return itraj, data, data_lagged
        return data, data_lagged

    def __enter__(self):
        self._it.__enter__()
        self._it_lagged.__enter__()

    def __exit__(self, exc_type, exc_val, exc_tb):
        self._it.__exit__(exc_type, exc_val, exc_tb)
        self._it_lagged.__exit__(exc_type, exc_val, exc_tb)<|MERGE_RESOLUTION|>--- conflicted
+++ resolved
@@ -19,22 +19,13 @@
 from abc import ABCMeta, abstractmethod
 import numpy as np
 
-<<<<<<< HEAD
-from pyemma._base.logging import Loggable
+from pyemma._base.loggable import Loggable
 from pyemma._base.progress import ProgressReporterMixin
-=======
-from pyemma._base.loggable import Loggable
-from pyemma._base.progress import ProgressReporter
->>>>>>> 36243727
 from pyemma.util.contexts import attribute
 from pyemma.util.types import is_int
 
 
-<<<<<<< HEAD
-class Iterable(six.with_metaclass(ABCMeta, ProgressReporterMixin, Loggable)):
-=======
-class Iterable(ProgressReporter, Loggable, metaclass=ABCMeta):
->>>>>>> 36243727
+class Iterable(ProgressReporterMixin, Loggable, metaclass=ABCMeta):
 
     def __init__(self, chunksize=1000):
         super(Iterable, self).__init__()
@@ -252,10 +243,6 @@
                 # update progress
                 self._progress_update(1, stage=1)
         self._progress_force_finish(stage=1)
-
-        if config.coordinates_check_output:
-            for t in trajs:
-                assert np.all(np.isfinite(t))
 
         if config.coordinates_check_output:
             for t in trajs:
