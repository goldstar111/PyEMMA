--- conflicted
+++ resolved
@@ -19,12 +19,8 @@
 
 import warnings
 
-<<<<<<< HEAD
-from pyemma._base.logging import Loggable
+from pyemma._base.loggable import Loggable
 from pyemma._base.serialization.serialization import SerializableMixIn
-=======
-from pyemma._base.loggable import Loggable
->>>>>>> 2e4289ef
 from pyemma.util.types import is_string
 import mdtraj
 
@@ -643,17 +639,17 @@
         Parameters
         ----------
         feature : object
-            an object with interface like CustomFeature (transform, describe methods)
+            an object with interface like CustomFeature (map, describe methods)
 
         """
         if feature.dimension <= 0:
             raise ValueError("Dimension has to be positive. "
                              "Please override dimension attribute in feature!")
 
-        if not hasattr(feature, 'transform'):
+        if not hasattr(feature, 'map'):
             raise ValueError("no map method in given feature")
         else:
-            if not callable(getattr(feature, 'transform')):
+            if not callable(getattr(feature, 'map')):
                 raise ValueError("map exists but is not a method")
 
         self.__add_feature(feature)
