__author__ = 'wehmeyer, mey'

import numpy as _np
from six.moves import range
from pyemma._base.estimator import Estimator as _Estimator
from pyemma.thermo.models.multi_therm import MultiThermModel as _MultiThermModel
from pyemma.thermo import StationaryModel as _StationaryModel
from pyemma.util import types as _types
from thermotools import wham as _wham
from thermotools import util as _util

class WHAM(_Estimator, _MultiThermModel):
    """
    Example
    -------
    >>> from pyemma.thermo import WHAM
    >>> import numpy as np
    >>> B = np.array([[0, 0],[0.5, 1.0]])
    >>> wham = WHAM(B)
    >>> traj1 = np.array([[0,0,0,0,0,0,0,0,0,0],[0,0,0,0,1,1,1,0,0,0]]).T
    >>> traj2 = np.array([[1,1,1,1,1,1,1,1,1,1],[0,1,0,1,0,1,1,0,0,1]]).T
    >>> wham = wham.estimate([traj1, traj2])
    >>> np.around(wham.log_likelihood(), decimals=4)
    -14.1098
    >>> wham.state_counts
    array([[7, 3],
           [5, 5]], dtype=int32)
    >>> np.around(wham.stationary_distribution, decimals=2)
    array([ 0.54,  0.46])
    >>> np.around(wham.meval('stationary_distribution'), decimals=2)
    array([[ 0.54,  0.46],
           [ 0.66,  0.34]])
    """
    def __init__(self, bias_energies_full, stride=1, dt_traj='1 step', maxiter=100000, maxerr=1e-5):
        self.bias_energies_full = _types.ensure_ndarray(bias_energies_full, ndim=2, kind='numeric')
        self.stride = stride
        self.dt_traj = dt_traj
        self.maxiter = maxiter
        self.maxerr = maxerr
        # set derived quantities
        self.nthermo, self.nstates_full = bias_energies_full.shape
<<<<<<< HEAD
=======
        # set iteration variables
        self.conf_energies = None
        self.therm_energies = None
>>>>>>> a4684a58

    def _estimate(self, trajs):
        """
        Parameters
        ----------
        trajs : ndarray(T, 2) or list of ndarray(T_i, 2)
            Thermodynamic trajectories. Each trajectory is a (T_i, 2)-array
            with T_i time steps. The first column is the thermodynamic state
            index, the second column is the configuration state index.
        """
        # format input if needed
        if isinstance(trajs, _np.ndarray):
            trajs = [trajs]

        # validate input
        assert _types.is_list(trajs)
        for ttraj in trajs:
            _types.assert_array(ttraj, ndim=2, kind='i')
            assert _np.shape(ttraj)[1] == 2

        # harvest state counts
<<<<<<< HEAD
        self.N_K_i_full = _np.zeros(shape=(self.nthermo, self.nstates_full), dtype=_np.intc)
        for ttraj in trajs:
            for K in range(self.nthermo):
                for i in range(self.nstates_full):
                    self.N_K_i_full[K, i] += (
                        (ttraj[::self.stride, 0] == K) * (ttraj[::self.stride, 1] == i)).sum()

        # active set
        # TODO: check for active thermodynamic set!
        self.active_set = _np.where(self.N_K_i_full.sum(axis=0) > 0)[0]
        self.N_K_i = _np.ascontiguousarray(self.N_K_i_full[:, self.active_set])
        log_N_K = _np.log(self.N_K_i.sum(axis=1)).astype(_np.float64)
        log_N_i = _np.log(self.N_K_i.sum(axis=0)).astype(_np.float64)
        self.bias_energies_active = _np.ascontiguousarray(self.bias_energies_full[:, self.active_set], dtype=_np.float64)

=======
        self.state_counts_full = _util.state_counts(trajs, nthermo=nthermo, nstates=nstates)
        # active set
        # TODO: check for active thermodynamic set!
        self.active_set = _np.where(self.state_counts_full.sum(axis=0) > 0)[0]
        self.state_counts = _np.ascontiguousarray(self.state_counts_full[:, self.active_set])
        self.bias_energies = _np.ascontiguousarray(
            self.bias_energies_full[:, self.active_set], dtype=_np.float64)
>>>>>>> a4684a58
        # run estimator
        # TODO: give convergence feedback!
<<<<<<< HEAD
        fk, fi = _wham.estimate(self.N_K_i, self.bias_energies_active, maxiter=self.maxiter, maxerr=self.maxerr)

        # fi = _np.zeros(shape=log_N_i.shape, dtype=_np.float64)
        # fk = _np.zeros(shape=log_N_K.shape, dtype=_np.float64)
        # old_fi = _np.empty_like(fi)
        # old_fk = _np.empty_like(fk)
        # scratch_M = _np.empty_like(fi)
        # scratch_T = _np.empty_like(fk)
        # for i in range(self.maxiter):
        #     old_fi[:] = fi[:]
        #     old_fk[:] = fk[:]
        #     _wham.iterate_fk(old_fi, self.b_K_i, scratch_M, fk)
        #     _wham.iterate_fi(log_N_K, log_N_i, fk, self.b_K_i, scratch_M, scratch_T, fi)
        #     old_fki = self.b_K_i + old_fi[_np.newaxis, :] - old_fk[:, _np.newaxis]
        #     fki = self.b_K_i + fi[_np.newaxis, :] - fk[:, _np.newaxis]
        #     if _np.linalg.norm(old_fki - fki) < self.maxerr:
        #         break

        # get stationary models
        sms = [_StationaryModel(
            pi=_np.exp(fk[K, _np.newaxis] - self.bias_energies_active[K, :] - fi),
            f=self.bias_energies_active[K, :] + fi - fk[K, _np.newaxis],
=======
        self.therm_energies, self.conf_energies = _wham.estimate(
            self.state_counts, self.bias_energies,
            maxiter=self.maxiter, maxerr=self.maxerr,
            f_K=self.therm_energies, f_i=self.conf_energies)
        # get stationary models
        sms = [_StationaryModel(
            pi=_np.exp(self.therm_energies[K, _np.newaxis] - self.bias_energies[K, :] - self.conf_energies),
            f=self.bias_energies[K, :] + self.conf_energies,
>>>>>>> a4684a58
            normalize_energy=False, label="K=%d" % K) for K in range(self.nthermo)]

        # set model parameters to self
        # TODO: find out what that even means...
<<<<<<< HEAD
        self.set_model_params(models=sms, f_therm=fk, f=fi)

=======
        self.set_model_params(models=sms, f_therm=self.therm_energies, f=self.conf_energies)
>>>>>>> a4684a58
        # done, return estimator (+model?)
        return self

    def log_likelihood(self):
<<<<<<< HEAD
        return (self.N_K_i * (
            self.f_therm[:, _np.newaxis] - self.bias_energies_active - self.f[_np.newaxis, :])).sum()
=======
        return (self.state_counts * (
            self.f_therm[:, _np.newaxis] - self.bias_energies - self.f[_np.newaxis, :])).sum()
>>>>>>> a4684a58
<|MERGE_RESOLUTION|>--- conflicted
+++ resolved
@@ -39,12 +39,9 @@
         self.maxerr = maxerr
         # set derived quantities
         self.nthermo, self.nstates_full = bias_energies_full.shape
-<<<<<<< HEAD
-=======
         # set iteration variables
         self.conf_energies = None
         self.therm_energies = None
->>>>>>> a4684a58
 
     def _estimate(self, trajs):
         """
@@ -58,7 +55,6 @@
         # format input if needed
         if isinstance(trajs, _np.ndarray):
             trajs = [trajs]
-
         # validate input
         assert _types.is_list(trajs)
         for ttraj in trajs:
@@ -66,84 +62,35 @@
             assert _np.shape(ttraj)[1] == 2
 
         # harvest state counts
-<<<<<<< HEAD
-        self.N_K_i_full = _np.zeros(shape=(self.nthermo, self.nstates_full), dtype=_np.intc)
-        for ttraj in trajs:
-            for K in range(self.nthermo):
-                for i in range(self.nstates_full):
-                    self.N_K_i_full[K, i] += (
-                        (ttraj[::self.stride, 0] == K) * (ttraj[::self.stride, 1] == i)).sum()
+        self.state_counts_full = _util.state_counts(trajs, nthermo=self.nthermo, nstates=self.nstates_full)
 
-        # active set
-        # TODO: check for active thermodynamic set!
-        self.active_set = _np.where(self.N_K_i_full.sum(axis=0) > 0)[0]
-        self.N_K_i = _np.ascontiguousarray(self.N_K_i_full[:, self.active_set])
-        log_N_K = _np.log(self.N_K_i.sum(axis=1)).astype(_np.float64)
-        log_N_i = _np.log(self.N_K_i.sum(axis=0)).astype(_np.float64)
-        self.bias_energies_active = _np.ascontiguousarray(self.bias_energies_full[:, self.active_set], dtype=_np.float64)
-
-=======
-        self.state_counts_full = _util.state_counts(trajs, nthermo=nthermo, nstates=nstates)
         # active set
         # TODO: check for active thermodynamic set!
         self.active_set = _np.where(self.state_counts_full.sum(axis=0) > 0)[0]
         self.state_counts = _np.ascontiguousarray(self.state_counts_full[:, self.active_set])
         self.bias_energies = _np.ascontiguousarray(
             self.bias_energies_full[:, self.active_set], dtype=_np.float64)
->>>>>>> a4684a58
+
         # run estimator
         # TODO: give convergence feedback!
-<<<<<<< HEAD
-        fk, fi = _wham.estimate(self.N_K_i, self.bias_energies_active, maxiter=self.maxiter, maxerr=self.maxerr)
-
-        # fi = _np.zeros(shape=log_N_i.shape, dtype=_np.float64)
-        # fk = _np.zeros(shape=log_N_K.shape, dtype=_np.float64)
-        # old_fi = _np.empty_like(fi)
-        # old_fk = _np.empty_like(fk)
-        # scratch_M = _np.empty_like(fi)
-        # scratch_T = _np.empty_like(fk)
-        # for i in range(self.maxiter):
-        #     old_fi[:] = fi[:]
-        #     old_fk[:] = fk[:]
-        #     _wham.iterate_fk(old_fi, self.b_K_i, scratch_M, fk)
-        #     _wham.iterate_fi(log_N_K, log_N_i, fk, self.b_K_i, scratch_M, scratch_T, fi)
-        #     old_fki = self.b_K_i + old_fi[_np.newaxis, :] - old_fk[:, _np.newaxis]
-        #     fki = self.b_K_i + fi[_np.newaxis, :] - fk[:, _np.newaxis]
-        #     if _np.linalg.norm(old_fki - fki) < self.maxerr:
-        #         break
-
-        # get stationary models
-        sms = [_StationaryModel(
-            pi=_np.exp(fk[K, _np.newaxis] - self.bias_energies_active[K, :] - fi),
-            f=self.bias_energies_active[K, :] + fi - fk[K, _np.newaxis],
-=======
         self.therm_energies, self.conf_energies = _wham.estimate(
             self.state_counts, self.bias_energies,
             maxiter=self.maxiter, maxerr=self.maxerr,
             f_K=self.therm_energies, f_i=self.conf_energies)
+
         # get stationary models
         sms = [_StationaryModel(
             pi=_np.exp(self.therm_energies[K, _np.newaxis] - self.bias_energies[K, :] - self.conf_energies),
             f=self.bias_energies[K, :] + self.conf_energies,
->>>>>>> a4684a58
             normalize_energy=False, label="K=%d" % K) for K in range(self.nthermo)]
 
         # set model parameters to self
         # TODO: find out what that even means...
-<<<<<<< HEAD
-        self.set_model_params(models=sms, f_therm=fk, f=fi)
+        self.set_model_params(models=sms, f_therm=self.therm_energies, f=self.conf_energies)
 
-=======
-        self.set_model_params(models=sms, f_therm=self.therm_energies, f=self.conf_energies)
->>>>>>> a4684a58
         # done, return estimator (+model?)
         return self
 
     def log_likelihood(self):
-<<<<<<< HEAD
-        return (self.N_K_i * (
-            self.f_therm[:, _np.newaxis] - self.bias_energies_active - self.f[_np.newaxis, :])).sum()
-=======
         return (self.state_counts * (
-            self.f_therm[:, _np.newaxis] - self.bias_energies - self.f[_np.newaxis, :])).sum()
->>>>>>> a4684a58
+            self.f_therm[:, _np.newaxis] - self.bias_energies - self.f[_np.newaxis, :])).sum()