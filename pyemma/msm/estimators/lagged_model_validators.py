
# This file is part of PyEMMA.
#
# Copyright (c) 2015, 2014 Computational Molecular Biology Group, Freie Universitaet Berlin (GER)
#
# PyEMMA is free software: you can redistribute it and/or modify
# it under the terms of the GNU Lesser General Public License as published by
# the Free Software Foundation, either version 3 of the License, or
# (at your option) any later version.
#
# This program is distributed in the hope that it will be useful,
# but WITHOUT ANY WARRANTY; without even the implied warranty of
# MERCHANTABILITY or FITNESS FOR A PARTICULAR PURPOSE.  See the
# GNU General Public License for more details.
#
# You should have received a copy of the GNU Lesser General Public License
# along with this program.  If not, see <http://www.gnu.org/licenses/>.

from __future__ import absolute_import


import math
import numpy as np

from pyemma._base.serialization.serialization import SerializableMixIn
from pyemma._base.estimator import Estimator, estimate_param_scan, param_grid
from pyemma._base.model import SampledModel
from pyemma._base.progress import ProgressReporterMixin
from pyemma.util.statistics import confidence_interval
from pyemma.util import types

__author__ = 'noe'


<<<<<<< HEAD
class LaggedModelValidator(Estimator, ProgressReporter, SerializableMixIn):
=======
class LaggedModelValidator(Estimator, ProgressReporterMixin):
>>>>>>> 6194959c
    r""" Validates a model estimated at lag time tau by testing its predictions
    for longer lag times

    Parameters
    ----------
    model : Model
        Model to be tested

    estimator : Estimator
        Parametrized Estimator that has produced the model

    mlags : int or int-array, default=10
        multiples of lag times for testing the Model, e.g. range(10).
        A single int will trigger a range, i.e. mlags=10 maps to
        mlags=range(10). The setting None will choose mlags automatically
        according to the longest available trajectory
        Note that you need to be able to do a model prediction for each
        of these lag time multiples, e.g. the value 0 only make sense
        if _predict_observables(0) will work.

    conf : float, default = 0.95
        confidence interval for errors

    err_est : bool, default=False
        if the Estimator is capable of error calculation, will compute
        errors for each tau estimate. This option can be computationally
        expensive.

    n_jobs : int, default=1
        how many jobs to use during calculation

    show_progress : bool, default=True
        Show progressbars for calculation?

    """
    _serialize_version = 0
    _serialize_fields = ('test_model', 'test_estimator', '_lags',
                         '_pred', '_pred_L', '_pred_R',
                         '_est', '_est_L', '_est_R')

    def __init__(self, model, estimator, mlags=None, conf=0.95, err_est=False,
                 n_jobs=1, show_progress=True):

        # set model and estimator
        self.test_model = model
        self.test_estimator = estimator

        # set mlags
        maxlength = np.max([len(dtraj) for dtraj in estimator.discrete_trajectories_full])
        maxmlag = int(math.floor(maxlength / estimator.lag))
        if mlags is None:
            mlags = maxmlag
        if types.is_int(mlags):
            mlags = np.arange(mlags)
        mlags = types.ensure_ndarray(mlags, ndim=1, kind='i')
        if np.any(mlags > maxmlag):
            mlags = mlags[np.where(mlags <= maxmlag)]
            self.logger.warning('Changed mlags as some mlags exceeded maximum trajectory length.')
        if np.any(mlags < 0):
            mlags = mlags[np.where(mlags >= 0)]
            self.logger.warning('Changed mlags as some mlags were negative.')
        self.mlags = mlags

        # set conf and error handling
        self.conf = conf
        self.has_errors = issubclass(self.test_model.__class__, SampledModel)
        if self.has_errors:
            self.test_model.set_model_params(conf=conf)
        self.err_est = err_est
        if err_est and not self.has_errors:
            raise ValueError('Requested errors on the estimated models, '
                             'but the model is not able to calculate errors at all')
        self.n_jobs = n_jobs
        self.show_progress = show_progress

    def _estimate(self, data):
        # lag times
        self._lags = np.array(self.mlags) * self.test_estimator.lag
        pargrid = list(param_grid({'lag': self._lags}))
        # do we have zero lag? this must be treated separately
        include0 = self.mlags[0] == 0
        if include0:
            pargrid = pargrid[1:]

        self._pred = []
        self._pred_L = []
        self._pred_R = []

        self._est = []
        self._est_L = []
        self._est_R = []

        # clone estimators and run estimates

        if self.show_progress:
            if isinstance(self.test_estimator, SampledModel):
                self.test_estimator.show_progress = False
            progress_reporter = self
        else:
            progress_reporter = None

        estimated_models, estimators = \
            estimate_param_scan(self.test_estimator, data, pargrid, return_estimators=True, failfast=False,
                                progress_reporter=progress_reporter, n_jobs=self.n_jobs)
        if include0:
            estimated_models = [None] + estimated_models
            estimators = [None] + estimators

        for i in range(len(self.mlags)):
            mlag = self.mlags[i]

            # make a prediction using the current model
            self._pred.append(self._compute_observables(self.test_model, self.test_estimator, mlag))
            # compute prediction errors if we can
            if self.has_errors:
                l, r = self._compute_observables_conf(self.test_model, self.test_estimator, mlag)
                self._pred_L.append(l)
                self._pred_R.append(r)

            # do an estimate at this lagtime
            model = estimated_models[i]
            estimator = estimators[i]
            self._est.append(self._compute_observables(model, estimator))
            if self.has_errors and self.err_est:
                l, r = self._compute_observables_conf(model, estimator)
                self._est_L.append(l)
                self._est_R.append(r)

        # build arrays
        self._est = np.array(self._est)
        self._pred = np.array(self._pred)
        if self.has_errors:
            self._pred_L = np.array(self._pred_L)
            self._pred_R = np.array(self._pred_R)
        else:
            self._pred_L = None
            self._pred_R = None
        if self.has_errors and self.err_est:
            self._est_L = np.array(self._est_L)
            self._est_R = np.array(self._est_R)
        else:
            self._est_L = None
            self._est_R = None

    @property
    def lagtimes(self):
        return self._lags

    @property
    def estimates(self):
        """ Returns estimates at different lagtimes

        Returns
        -------
        Y : ndarray(T, n)
            each row contains the n observables computed at one of the T lag t
            imes.

        """
        return self._est

    @property
    def estimates_conf(self):
        """ Returns the confidence intervals of the estimates at different
        lagtimes (if available).

        If not available, returns None.

        Returns
        -------
        L : ndarray(T, n)
            each row contains the lower confidence bound of n observables
            computed at one of the T lag times.

        R : ndarray(T, n)
            each row contains the upper confidence bound of n observables
            computed at one of the T lag times.

        """
        return self._est_L, self._est_R

    @property
    def predictions(self):
        """ Returns tested model predictions at different lagtimes

        Returns
        -------
        Y : ndarray(T, n)
            each row contains the n observables predicted at one of the T lag
            times by the tested model.

        """
        return self._pred

    @property
    def predictions_conf(self):
        """ Returns the confidence intervals of the estimates at different
        lagtimes (if available)

        If not available, returns None.

        Returns
        -------
        L : ndarray(T, n)
            each row contains the lower confidence bound of n observables
            computed at one of the T lag times.

        R : ndarray(T, n)
            each row contains the upper confidence bound of n observables
            computed at one of the T lag times.

        """
        return self._pred_L, self._pred_R

    # USER functions
    def _compute_observables(self, model, estimator, mlag=1):
        """Compute observables for given model

        Parameters
        ----------
        model : Model
            model to compute observable for.

        estimator : Estimator
            estimator that has produced the model.

        mlag : int, default=1
            if 1, just compute the observable for given model. If not 1, use
            model to predict result at multiple of given model lagtime. Note
            that mlag=0 (no propagation) can occur and should be handled.

        Returns
        -------
        Y : ndarray
            array with results

        """
        raise NotImplementedError('_compute_observables is not implemented. Must override it in subclass!')

    def _compute_observables_conf(self, model, estimator, mlag=1):
        """Compute confidence interval for observables for given model

        Parameters
        ----------
        model : Model
            model to compute observable for. model can be None if mlag=0.
            This scenario must be handled.

        estimator : Estimator
            estimator that has produced the model. estimator can be None if
            mlag=0. This scenario must be handled.

        mlag : int, default=1
            if 1, just compute the observable for given model. If not 1, use
            model to predict result at multiple of given model lagtime. Note
            that mlag=0 (no propagation) can occur and should be handled.

        Returns
        -------
        L : ndarray
            array with lower confidence bounds
        R : ndarray
            array with upper confidence bounds

        """
        raise NotImplementedError('_compute_observables is not implemented. Must override it in subclass!')


class EigenvalueDecayValidator(LaggedModelValidator):

    def __init__(self, model, estimator, nits=1, mlags=None, conf=0.95,
                 exclude_stat=True, err_est=False, show_progress=True):
        LaggedModelValidator.__init__(self, model, estimator, mlags=mlags,
                                      conf=conf, show_progress=show_progress)
        self.nits = nits
        self.exclude_stat = exclude_stat
        self.err_est = err_est  # TODO: this is currently unused

    def _compute_observables(self, model, estimator, mlag=1):
        # for lag time 0 we return all 1's.
        if mlag == 0 or model is None:
            return np.ones(self.nits+1)
        # otherwise compute or predict them from them model
        Y = model.eigenvalues(self.nits+1)
        if self.exclude_stat:
            Y = Y[1:]
        if mlag != 1:
            Y = np.power(Y, mlag)
        return Y

    def _compute_observables_conf(self, model, estimator, mlag=1):
        # for lag time 0 we return all 1's.
        if mlag == 0 or model is None:
            return np.ones(self.nits+1), np.ones(self.nits+1)
        # otherwise compute or predict them from them model
        samples = self.model.sample_f('eigenvalues', self.nits+1)
        if mlag != 1:
            for i in range(len(samples)):
                samples[i] = np.power(samples[i], mlag)
        l, r = confidence_interval(samples, conf=self.conf)
        if self.exclude_stat:
            l = l[1:]
            r = r[1:]
        return l, r


class ChapmanKolmogorovValidator(LaggedModelValidator):
    _serialize_version = 0
    _serialize_fields = ('nstates', 'nsets', 'active_set', '_full2active', 'P0')

    def __init__(self, model, estimator, memberships, mlags=None, conf=0.95,
                 err_est=False, n_jobs=1, show_progress=True):
        """

        Parameters
        ----------
        memberships : ndarray(n, m)
            Set memberships to calculate set probabilities. n must be equal to
            the number of active states in model. m is the number of sets.
            memberships must be a row-stochastic matrix (the rows must sum up
            to 1).

        """
        LaggedModelValidator.__init__(self, model, estimator, mlags=mlags,
                                      conf=conf, n_jobs=n_jobs,
                                      show_progress=show_progress)
        # check and store parameters
        self.memberships = types.ensure_ndarray(memberships, ndim=2, kind='numeric')
        self.nstates, self.nsets = memberships.shape
        assert np.allclose(memberships.sum(axis=1), np.ones(self.nstates))  # stochastic matrix?
        # active set
        self.active_set = types.ensure_ndarray(np.array(estimator.active_set), kind='i')  # create a copy
        # map from the full set (here defined by the largest state index in active set) to active
        self._full2active = np.zeros(np.max(self.active_set)+1, dtype=int)
        self._full2active[self.active_set] = np.arange(self.nstates)
        # define starting distribution
        self.P0 = memberships * model.stationary_distribution[:, None]
        self.P0 /= self.P0.sum(axis=0)  # column-normalize
        self.err_est = err_est  # TODO: this is currently unused

    def _compute_observables(self, model, estimator, mlag=1):
        # for lag time 0 we return an identity matrix
        if mlag == 0 or model is None:
            return np.eye(self.nsets)
        # otherwise compute or predict them by model.propagate
        pk_on_set = np.zeros((self.nsets, self.nsets))
        subset = self._full2active[model.active_set]  # find subset we are now working on
        for i in range(self.nsets):
            p0 = self.P0[:, i]  # starting distribution on reference active set
            p0sub = p0[subset]  # map distribution to new active set
            p0sub /= p0sub.sum()  # renormalize
            pksub = model.propagate(p0sub, mlag)
            for j in range(self.nsets):
                pk_on_set[i, j] = np.dot(pksub, self.memberships[subset, j])  # map onto set
        return pk_on_set

    def _compute_observables_conf(self, model, estimator, mlag=1):
        # for lag time 0 we return an identity matrix
        if mlag == 0 or model is None:
            return np.eye(self.nsets), np.eye(self.nsets)
        # otherwise compute or predict them by model.propagate
        subset = self._full2active[estimator.active_set]  # find subset we are now working on
        l = np.zeros((self.nsets, self.nsets))
        r = np.zeros((self.nsets, self.nsets))
        for i in range(self.nsets):
            p0 = self.P0[:, i]  # starting distribution
            p0sub = p0[subset]  # map distribution to new active set
            p0sub /= p0sub.sum()  # renormalize
            pksub_samples = model.sample_f('propagate', p0sub, mlag)
            for j in range(self.nsets):
                pk_on_set_samples = np.fromiter((np.dot(pksub, self.memberships[subset, j])
                                                 for pksub in pksub_samples), dtype=np.float, count=len(pksub_samples))
                l[i, j], r[i, j] = confidence_interval(pk_on_set_samples, conf=self.conf)
        return l, r

# TODO: conf is better added to function sample_conf() and not made a model parameter
# TODO: should Estimator really have a model parameter? This is not consistent with sklearn
# TODO: estimate_param_scan without return_estimators=True doesn't work at all!<|MERGE_RESOLUTION|>--- conflicted
+++ resolved
@@ -32,11 +32,7 @@
 __author__ = 'noe'
 
 
-<<<<<<< HEAD
-class LaggedModelValidator(Estimator, ProgressReporter, SerializableMixIn):
-=======
-class LaggedModelValidator(Estimator, ProgressReporterMixin):
->>>>>>> 6194959c
+class LaggedModelValidator(Estimator, ProgressReporterMixin, SerializableMixIn):
     r""" Validates a model estimated at lag time tau by testing its predictions
     for longer lag times
 
