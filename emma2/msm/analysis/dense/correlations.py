'''
Created on 29.11.2013

@author: marscher, noe
'''

import numpy as np

import scipy
from scipy.sparse import issparse
from scipy.sparse.sputils import isdense


def time_correlation_direct(P, pi, obs1, obs2=None, time=1):
    r"""Compute time-correlation of obs1, or time-cross-correlation with obs2.
    
    The time-correlation at time=k is computed by the matrix-vector expression: 
    cor(k) = obs1' diag(pi) P^k obs2
    
    
    Parameters
    ----------
    P : ndarray, shape=(n, n) or scipy.sparse matrix
        Transition matrix
    obs1 : ndarray, shape=(n)
        Vector representing observable 1 on discrete states
    obs2 : ndarray, shape=(n)
        Vector representing observable 2 on discrete states. If not given,
        the autocorrelation of obs1 will be computed
    pi : ndarray, shape=(n)
        stationary distribution vector. Will be computed if not given
    time : int or array like
        time point(s) at which the (auto)correlation will be evaluated 
    
    Returns
    -------
    
    """
    if not (type( time ) == int):
        raise TypeError("time is not an integer: "+str(time))
    # multiply element-wise obs1 and pi. this is obs1' diag(pi)
    l = np.multiply(obs1, pi)
    # raise transition matrix to power of time
    Pk = np.linalg.matrix_power(P, time)
    # compute product P^k obs2
    r = np.dot(Pk, obs2)
    # return result
    return np.dot(l,r)


<<<<<<< HEAD
def time_correlations_direct(P, pi, obs1, obs2=None, times=[1]):
=======
def time_correlations_direct(P, pi, obs1, times, obs2=None):
>>>>>>> b2fc34e8
    r"""Compute time-correlation of obs1, or time-cross-correlation with obs2.
    
    The time-correlation at time=k is computed by the matrix-vector expression: 
    cor(k) = obs1' diag(pi) P^k obs2
    
    
    Parameters
    ----------
    P : ndarray, shape=(n, n) or scipy.sparse matrix
        Transition matrix
    obs1 : ndarray, shape=(n)
        Vector representing observable 1 on discrete states
    obs2 : ndarray, shape=(n)
        Vector representing observable 2 on discrete states. If not given,
        the autocorrelation of obs1 will be computed
    pi : ndarray, shape=(n)
        stationary distribution vector. Will be computed if not given
    times : array-like, shape(n_t)
        Vector of time points at which the (auto)correlation will be evaluated 
    
    Returns
    -------
    
    """
    n_t = len(times)
    f = np.zeros((n_t))
    for i in range(n_t):
        f[i] = time_correlation_direct(P, pi, obs1, obs2, times[i])
    return f


def time_relaxation_direct(P, p0, obs, time=1):
    r"""Compute time-correlation of obs1, or time-cross-correlation with obs2.
    
    The time-correlation at time=k is computed by the matrix-vector expression: 
    cor(k) = obs1' diag(pi) P^k obs2
    
    
    Parameters
    ----------
    P : ndarray, shape=(n, n) or scipy.sparse matrix
        Transition matrix
    p0 : ndarray, shape=(n)
        initial distribution
    obs : ndarray, shape=(n)
        Vector representing observable on discrete states. 
    time : int or array like
        time point(s) at which the (auto)correlation will be evaluated 
    
    Returns
    -------
    
    """
    if not (type( time ) == int):
        raise TypeError("time is not an integer: "+str(time))
    # raise transition matrix to power of time
    # TODO: cache this some how if called from time_correlations_direct
    Pk = np.linalg.matrix_power(P, time)
    # propagate time
    pk = np.dot(p0, Pk)
    # return result
    return np.dot(pk,obs)


def time_relaxations_direct(P, p0, obs, times):
    r"""Compute time-correlation of obs1, or time-cross-correlation with obs2.
    
    The time-correlation at time=k is computed by the matrix-vector expression: 
    cor(k) = obs1' diag(pi) P^k obs2
    
    
    Parameters
    ----------
    P : ndarray, shape=(n, n) or scipy.sparse matrix
        Transition matrix
    p0 : ndarray, shape=(n)
        initial distribution
    obs : ndarray, shape=(n)
        Vector representing observable on discrete states. 
    times : array-like, shape(n_t)
        Vector of time points at which the (auto)correlation will be evaluated 
    
    Returns
    -------
    
    """
    n_t = len(times)
    f = np.zeros((n_t))
    for i in range(n_t):
        f[i] = time_relaxation_direct(P, p0, obs, times[i])
    return f<|MERGE_RESOLUTION|>--- conflicted
+++ resolved
@@ -48,11 +48,7 @@
     return np.dot(l,r)
 
 
-<<<<<<< HEAD
 def time_correlations_direct(P, pi, obs1, obs2=None, times=[1]):
-=======
-def time_correlations_direct(P, pi, obs1, times, obs2=None):
->>>>>>> b2fc34e8
     r"""Compute time-correlation of obs1, or time-cross-correlation with obs2.
     
     The time-correlation at time=k is computed by the matrix-vector expression: 
