'''
This module is used to initialize a global Java VM instance, to run the python
wrapper for the stallone library
Created on 15.10.2013

@author: marscher
'''
from emma2.util.log import getLogger
from scipy.sparse.base import issparse
<<<<<<< HEAD
_log = getLogger(__name__)
=======
_log = logging.getLogger(__name__)
_log.setLevel(logging.ERROR)
>>>>>>> 0638a8c2
import numpy as _np

"""is the stallone python binding available?"""
stallone_available = False

try:
    _log.debug('try to initialize stallone module')
    from stallone import *
<<<<<<< HEAD
    # TODO: store and read jvm parameters in emma2.cfg
    jenv = initVM(initialheap='32m', maxheap='512m')
=======
    # todo: store and read jvm parameters in emma2.cfg
    jenv = initVM(initialheap='32m', maxheap='2048m')
>>>>>>> 0638a8c2
    stallone_available = True
    _log.info('stallone initialized successfully.')
except ImportError as ie:
    _log.error('stallone could not be found: %s' % ie)
except ValueError as ve:
    _log.error('java vm initialization for stallone went wrong: %s' % ve)
except BaseException as e:
    _log.error('unknown exception occurred: %s' %e)


def ndarray_to_stallone_array(ndarray):
    """
        Parameters
        ----------
        ndarray : 
        Returns
        -------
        IDoubleArray or IIntArray depending on input type
    """
    if not stallone_available:
        raise RuntimeError('stallone not available')
    
    if issparse(ndarray):
        ndarray = ndarray.todense()
    
    _log.debug('called ndarray_to_stallone_array()')
    
    shape = ndarray.shape
    dtype = ndarray.dtype
    factory = None
    cast_func = None
    
    _log.debug("type of ndarray: %s" % dtype)
    
    if dtype == _np.float32 or dtype == _np.float64:
        factory = API.doublesNew
        cast_func = 'double'
    elif dtype == _np.int32 or dtype == _np.int64:
        factory = API.intsNew
        cast_func = 'int'
    else:
        raise TypeError('unsupported datatype: ', dtype)
    
    if len(shape) == 1:
        _log.debug('creating java vector.')
        # create a JArrayWrapper
        
        jarr = JArray(cast_func)(ndarray)
        v = factory.arrayFrom(jarr)
        _log.debug('finished java vector.')
        return v
    elif len(shape) == 2:
        _log.debug('converting to JArray matrix.')
        _log.debug('cast func: %s' %cast_func)
        _log.debug(type(ndarray))
        _log.debug('before JArray()')
        jrows = [ JArray(cast_func)(row) for row in ndarray ]
        _log.debug('after JArray()')

        jobjectTable = JArray('object')(jrows)
        _log.debug(type(jobjectTable))
        try:
            A = factory.matrix(jobjectTable)
        except AttributeError:
            A = factory.table(jobjectTable)
        
        _log.debug('finished setting values.')

        return A
    else:
        raise ValueError('unsupported shape: ', shape)


def IDoubleArray2ndarray(d_arr):
    rows = d_arr.rows()
    cols = d_arr.columns()
    order = d_arr.order() 
    
    if order < 2:
        arr = _np.array(d_arr.getArray())
    elif order == 2:
        arr = _np.array(d_arr.getArray())
        arr.reshape(rows,cols)
    else:
        raise NotImplemented
    
    return arr


def stallone_array_to_ndarray(stArray):
    """
    Returns
    -------
    ndarray : 
    
    
    This subclass of numpy multidimensional array class aims to wrap array types
    from the Stallone library for easy mathematical operations.
    
    Currently it copies the memory, because the Python Java wrapper for arrays
    JArray<T> does not suggerate continuous memory layout, which is needed for
    direct wrapping.
    """
    # if first argument is of type IIntArray or IDoubleArray
    if not isinstance(stArray, (IIntArray, IDoubleArray)):
        raise TypeError('can only convert IDouble- or IIntArrays')
    
    from numpy import float64, int32, int64, array as nparray, empty
    dtype = None
    caster = None

    from platform import architecture
    arch = architecture()[0]
    if type(stArray) == IDoubleArray:
        dtype = float64
        caster = JArray_double.cast_
    elif type(stArray) == IIntArray:
        caster = JArray_int.cast_
        if arch == '64bit':
            dtype = int64 # long int?
        else:
            dtype = int32

    d_arr = stArray
    rows = d_arr.rows()
    cols = d_arr.columns()
    order = d_arr.order() 
    
    # TODO: support sparse
    #isSparse = d_arr.isSparse()
    
    if order < 2:
        #arr =  np.fromiter(d_arr.getArray(), dtype=dtype)
        # np.frombuffer(d_arr.getArray(), dtype=dtype, count=size )
        arr = nparray(d_arr.getArray(), dtype=dtype)
    elif order == 2:
        # FN: This is more efficient!
        arr = nparray(d_arr.getArray(), dtype=dtype)
        arr.reshape(rows,cols)
        #table = d_arr.getTable()
        #arr = empty((rows, cols))
        # assign rows
        #for i in xrange(rows):
        #    jarray = caster(table[i])
        #    row = nparray(jarray, dtype=dtype)
        #    arr[i] = row
    else:
        raise NotImplemented
        
    arr.shape = (rows, cols)
    return arr


def list1d_to_java_array(a):
    """
    Converts python list of primitive int or double to java array
    """
    if type(a) is list:
        if type(a[0]) is int:
            return JArray_int(a)
        else:
            return JArray_double(a)
    else:
        raise TypeError("Not a list: "+str(a))


def list_to_jarray(a):
    """
    Converts 1d or 2d python list of primitve int or double to
    java array or nested array
    """
    if type(a) is list:
        if type(a[0]) is int or type(a[0]) is float:
            return list1d_to_java_array(a)
        if type(a[0]) is list:
            n = len(a)
            ja = JArray_object(n)
            for i in range(n):
                ja[i] = list1d_to_java_array(a[i])
            return ja


def jarray(a):
    """
    Converts array-like (python list or ndarray) to java array
    """
    if type(a) is list:
        return list_to_jarray(a)
    elif isinstance(a, _np.ndarray):
        return list_to_jarray(a.tolist())
    else:
        raise TypeError("Type is not supported for conversion to java array")
    <|MERGE_RESOLUTION|>--- conflicted
+++ resolved
@@ -7,12 +7,7 @@
 '''
 from emma2.util.log import getLogger
 from scipy.sparse.base import issparse
-<<<<<<< HEAD
 _log = getLogger(__name__)
-=======
-_log = logging.getLogger(__name__)
-_log.setLevel(logging.ERROR)
->>>>>>> 0638a8c2
 import numpy as _np
 
 """is the stallone python binding available?"""
@@ -21,13 +16,8 @@
 try:
     _log.debug('try to initialize stallone module')
     from stallone import *
-<<<<<<< HEAD
     # TODO: store and read jvm parameters in emma2.cfg
     jenv = initVM(initialheap='32m', maxheap='512m')
-=======
-    # todo: store and read jvm parameters in emma2.cfg
-    jenv = initVM(initialheap='32m', maxheap='2048m')
->>>>>>> 0638a8c2
     stallone_available = True
     _log.info('stallone initialized successfully.')
 except ImportError as ie:
